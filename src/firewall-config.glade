--- conflicted
+++ resolved
@@ -7072,23 +7072,6 @@
                         <property name="y_options">GTK_FILL</property>
                       </packing>
                     </child>
-<<<<<<< HEAD
-                    <child>
-                      <object class="GtkLabel" id="protoLabel6">
-                        <property name="visible">True</property>
-                        <property name="can_focus">False</property>
-                        <property name="xalign">1</property>
-                        <property name="label" translatable="yes">Immutable:</property>
-                      </object>
-                      <packing>
-                        <property name="top_attach">4</property>
-                        <property name="bottom_attach">5</property>
-                        <property name="x_options">GTK_FILL</property>
-                        <property name="y_options"/>
-                      </packing>
-                    </child>
-=======
->>>>>>> 7e8c249a
                   </object>
                 </child>
               </object>
